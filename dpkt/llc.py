# -*- coding: utf-8 -*-

import struct
import dpkt
import stp
import ethernet


class LLC(dpkt.Packet):
<<<<<<< HEAD
    """Logical Link Control (LLC) data communication protocol.

    TODO: Longer class information....

    Attributes:
        __hdr__: Header fields of LLC.
        TODO.
    """
    
    _typesw = {}

    def _unpack_data(self, buf):
        if self.type == ethernet.ETH_TYPE_8021Q:
            self.tag, self.type = struct.unpack('>HH', buf[:4])
            buf = buf[4:]
        elif self.type == ethernet.ETH_TYPE_MPLS or self.type == ethernet.ETH_TYPE_MPLS_MCAST:
            # XXX - skip labels
            for i in range(24):
                if struct.unpack('>I', buf[i:i + 4])[0] & 0x0100:  # MPLS_STACK_BOTTOM
                    break
            self.type = ethernet.ETH_TYPE_IP
            buf = buf[(i + 1) * 4:]
        try:
            self.data = self._typesw[self.type](buf)
            setattr(self, self.data.__class__.__name__.lower(), self.data)
        except (KeyError, dpkt.UnpackError):
            self.data = buf
=======
    """802.2 Logical Link Control"""

    __hdr__ = (
        ('dsap', 'B', 0xaa),   # Destination Service Access Point
        ('ssap', 'B', 0xaa),   # Source Service Access Point
        ('ctl', 'B', 3)        # Control Byte
    )

    @property
    def is_snap(self):
        return self.dsap == self.ssap == 0xaa
>>>>>>> b8499fd2

    def unpack(self, buf):
        from ethernet import Ethernet, ETH_TYPE_IP, ETH_TYPE_IPX

        dpkt.Packet.unpack(self, buf)
        if self.is_snap:
            self.oui, self.type = struct.unpack('>IH', '\x00' + self.data[:5])
            self.data = self.data[5:]
            try:
                self.data = Ethernet.get_type(self.type)(self.data)
                setattr(self, self.data.__class__.__name__.lower(), self.data)
            except (KeyError, dpkt.UnpackError):
                pass
        else:
            # non-SNAP
            if self.dsap == 0x06:  # SAP_IP
                self.data = self.ip = Ethernet.get_type(ETH_TYPE_IP)(self.data)
            elif self.dsap == 0x10 or self.dsap == 0xe0:  # SAP_NETWARE{1,2}
                self.data = self.ipx = Ethernet.get_type(ETH_TYPE_IPX)(self.data)
            elif self.dsap == 0x42:  # SAP_STP
                self.data = self.stp = stp.STP(self.data)

    def pack_hdr(self):
        buf = dpkt.Packet.pack_hdr(self)
        if self.is_snap:  # add SNAP sublayer
            oui = getattr(self, 'oui', 0)
            _type = getattr(self, 'type', 0)
            if not _type and isinstance(self.data, dpkt.Packet):
                from ethernet import Ethernet
                try:
                    _type = Ethernet.get_type_rev(self.data.__class__)
                except KeyError:
                    pass
            buf += struct.pack('>IH', oui, _type)[1:]
        return buf

    def __len__(self):  # add 5 bytes of SNAP header if needed
        return self.__hdr_len__ + 5 * int(self.is_snap) + len(self.data)


def test_llc():
    import ip
    s = ('\xaa\xaa\x03\x00\x00\x00\x08\x00\x45\x00\x00\x28\x07\x27\x40\x00\x80\x06\x1d'
         '\x39\x8d\xd4\x37\x3d\x3f\xf5\xd1\x69\xc0\x5f\x01\xbb\xb2\xd6\xef\x23\x38\x2b'
         '\x4f\x08\x50\x10\x42\x04\xac\x17\x00\x00')
    llc_pkt = LLC(s)
    ip_pkt = llc_pkt.data
    assert isinstance(ip_pkt, ip.IP)
    assert llc_pkt.type == ethernet.ETH_TYPE_IP
    assert ip_pkt.dst == '\x3f\xf5\xd1\x69'
    assert str(llc_pkt) == s
    assert len(llc_pkt) == len(s)

    # construction with SNAP header
    llc_pkt = LLC(ssap=0xaa, dsap=0xaa, data=ip.IP(s[8:]))
    assert str(llc_pkt) == s

    # no SNAP
    llc_pkt = LLC(ssap=6, dsap=6, data=ip.IP(s[8:]))
    assert isinstance(llc_pkt.data, ip.IP)
    assert str(llc_pkt) == '\x06\x06\x03' + s[8:]


if __name__ == '__main__':
    test_llc()
    print 'Tests Successful...'<|MERGE_RESOLUTION|>--- conflicted
+++ resolved
@@ -7,36 +7,15 @@
 
 
 class LLC(dpkt.Packet):
-<<<<<<< HEAD
-    """Logical Link Control (LLC) data communication protocol.
-
-    TODO: Longer class information....
+    """802.2 Logical Link Control (LLC) data communication protocol.
 
     Attributes:
-        __hdr__: Header fields of LLC.
-        TODO.
+        __hdr__ = (
+            ('dsap', 'B', 0xaa),   # Destination Service Access Point
+            ('ssap', 'B', 0xaa),   # Source Service Access Point
+            ('ctl', 'B', 3)        # Control Byte
+        )
     """
-    
-    _typesw = {}
-
-    def _unpack_data(self, buf):
-        if self.type == ethernet.ETH_TYPE_8021Q:
-            self.tag, self.type = struct.unpack('>HH', buf[:4])
-            buf = buf[4:]
-        elif self.type == ethernet.ETH_TYPE_MPLS or self.type == ethernet.ETH_TYPE_MPLS_MCAST:
-            # XXX - skip labels
-            for i in range(24):
-                if struct.unpack('>I', buf[i:i + 4])[0] & 0x0100:  # MPLS_STACK_BOTTOM
-                    break
-            self.type = ethernet.ETH_TYPE_IP
-            buf = buf[(i + 1) * 4:]
-        try:
-            self.data = self._typesw[self.type](buf)
-            setattr(self, self.data.__class__.__name__.lower(), self.data)
-        except (KeyError, dpkt.UnpackError):
-            self.data = buf
-=======
-    """802.2 Logical Link Control"""
 
     __hdr__ = (
         ('dsap', 'B', 0xaa),   # Destination Service Access Point
@@ -47,7 +26,6 @@
     @property
     def is_snap(self):
         return self.dsap == self.ssap == 0xaa
->>>>>>> b8499fd2
 
     def unpack(self, buf):
         from ethernet import Ethernet, ETH_TYPE_IP, ETH_TYPE_IPX
